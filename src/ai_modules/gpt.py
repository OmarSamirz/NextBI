"""OpenAI GPT backend.

Responsibilities:
- Initialize an OpenAI client from env via config.get_openai_config().
- Map app roles ("user"/"ai"/"system") to OpenAI roles ("user"/"assistant"/"system").
- Call chat.completions.create and return the assistant's content.
- Emit lightweight events for diagnostics (init, call, call.error).
- Retry transient failures with simple exponential backoff.
"""
from dotenv import load_dotenv
from mcp_use import MCPClient, MCPAgent
from langchain_openai import ChatOpenAI

import os
from typing import Any

from constants import MCP_CONFIG
from ai_modules.base import AI, Message
from modules.config import get_openai_config

load_dotenv()


class AIGPT(AI):

    def __init__(self, config: Any = None) -> None:
        super().__init__(config)
        cfg = get_openai_config()
        self.api_key = cfg["api_key"]
        self.model = cfg["model"]
        self.mcp_config = MCP_CONFIG.copy()
        self.mcp_config["mcpServers"]["teradata"]["env"]["DATABASE_URI"] = os.getenv("DATABASE_URI")
<<<<<<< HEAD
        self.default_database = os.getenv("DEFAULT_DATABASE", "BANK_DB")
=======
>>>>>>> b03fcd30
        self.llm = ChatOpenAI(model=self.model)
        self.client = MCPClient.from_dict(config=self.mcp_config)
        self.agent = MCPAgent(llm=self.llm, client=self.client, max_steps=30)

    async def generate_reply(self, messages: list[Message], context: dict | None = None) -> str:
<<<<<<< HEAD
        user_msg = messages[-1].get("content", "")
        enhanced_prompt = f"Use the database '{self.default_database}' for all queries. {user_msg}"
        all_steps = []
        final_output = ""
        async for item in self.agent.stream(enhanced_prompt):
            if isinstance(item, tuple) and len(item) == 2:
                action, observation = item
                all_steps.append({
                    "action": action,
                    "observation": observation
                })
            elif isinstance(item, str):
                final_output = item
        formatted_response = ""
        if all_steps:
            formatted_response += "**Execution Steps:**\n\n"
            for i, step in enumerate(all_steps, 1):
                action = step["action"]
                observation = step["observation"]
                formatted_response += f"**Step {i}:**\n"
                formatted_response += f"- **Tool:** `{action.tool}`\n"
                formatted_response += f"- **Input:** `{action.tool_input}`\n"
                formatted_response += f"- **Observation:** {observation}\n\n"
            formatted_response += "---\n\n"
        formatted_response += "**Final Result:**\n" + (final_output or "[No output received]")
        return formatted_response
=======
        msg = messages[-1].get("content", "")
        
        return await self.agent.run(msg)
>>>>>>> b03fcd30
<|MERGE_RESOLUTION|>--- conflicted
+++ resolved
@@ -14,9 +14,9 @@
 import os
 from typing import Any
 
-from constants import MCP_CONFIG
 from ai_modules.base import AI, Message
 from modules.config import get_openai_config
+from constants import MCP_CONFIG, SYSTEM_PROMPT
 
 load_dotenv()
 
@@ -29,22 +29,17 @@
         self.api_key = cfg["api_key"]
         self.model = cfg["model"]
         self.mcp_config = MCP_CONFIG.copy()
+        self.system_prompt = SYSTEM_PROMPT.format(database_name=os.getenv("TD_NAME"))
         self.mcp_config["mcpServers"]["teradata"]["env"]["DATABASE_URI"] = os.getenv("DATABASE_URI")
-<<<<<<< HEAD
-        self.default_database = os.getenv("DEFAULT_DATABASE", "BANK_DB")
-=======
->>>>>>> b03fcd30
         self.llm = ChatOpenAI(model=self.model)
         self.client = MCPClient.from_dict(config=self.mcp_config)
-        self.agent = MCPAgent(llm=self.llm, client=self.client, max_steps=30)
+        self.agent = MCPAgent(llm=self.llm, client=self.client, system_prompt=self.system_prompt, max_steps=30)
 
     async def generate_reply(self, messages: list[Message], context: dict | None = None) -> str:
-<<<<<<< HEAD
-        user_msg = messages[-1].get("content", "")
-        enhanced_prompt = f"Use the database '{self.default_database}' for all queries. {user_msg}"
+        msg = messages[-1].get("content", "")
         all_steps = []
         final_output = ""
-        async for item in self.agent.stream(enhanced_prompt):
+        async for item in self.agent.stream(msg):
             if isinstance(item, tuple) and len(item) == 2:
                 action, observation = item
                 all_steps.append({
@@ -65,9 +60,4 @@
                 formatted_response += f"- **Observation:** {observation}\n\n"
             formatted_response += "---\n\n"
         formatted_response += "**Final Result:**\n" + (final_output or "[No output received]")
-        return formatted_response
-=======
-        msg = messages[-1].get("content", "")
-        
-        return await self.agent.run(msg)
->>>>>>> b03fcd30
+        return formatted_response